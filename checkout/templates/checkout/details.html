{% extends "base.html" %}
{% load as_bootstrap from bootstrap %}
{% load i18n %}
<<<<<<< HEAD
=======

{% block title %}{{ block.super }} » {% trans "Checkout" %}{% endblock %}

{% block outerbreadcrumb %}{% endblock %}
>>>>>>> 49728d7e

{% block content %}
<ul class="nav nav-tabs">
    {% for stepitem in checkout %}
    <li class="{% if stepitem == step %}active{% else %}disabled{% endif %}">
        <a href="{{ stepitem.get_absolute_url }}"><i class="{% if stepitem %}icon-ok{% else %}icon-remove{% endif %}"></i> {{ stepitem }}</a>
    </li>
    {% endfor %}
    <li class="disabled">
        <a href="#"><i class="icon-remove"></i>{% trans "Payment" %}</a>
    </li>
</ul>
{% block forms %}{% endblock %}

{% endblock content %}<|MERGE_RESOLUTION|>--- conflicted
+++ resolved
@@ -1,13 +1,11 @@
 {% extends "base.html" %}
+
 {% load as_bootstrap from bootstrap %}
 {% load i18n %}
-<<<<<<< HEAD
-=======
 
 {% block title %}{{ block.super }} » {% trans "Checkout" %}{% endblock %}
 
 {% block outerbreadcrumb %}{% endblock %}
->>>>>>> 49728d7e
 
 {% block content %}
 <ul class="nav nav-tabs">
