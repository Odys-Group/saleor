--- conflicted
+++ resolved
@@ -75,12 +75,8 @@
 - Unified MenuItemMove to other reordering mutations. It now uses relative positions instead of absolute ones (breaking change) - #4734 by @NyanKiyoshi.
 - Add descriptions for queries and query arguments - #4758 by @maarcingebala
 - Fixed the inability of users to set a variant's `priceOverride` and `costPrice` to `null` - #4754 by @NyanKiyoshi
-<<<<<<< HEAD
-- Unified MenuItemMove to other reordering mutations. It now uses relative positions instead of absolute ones (breaking change) - #4734 by @NyanKiyoshi.
 - PaymentGatewayEnum removed from GraphQL schema as gateways now are dynamic plugins. Gateway names changed. - #4756 by @salwator
-=======
 - Add support for webhooks - #4731 by @korycins
->>>>>>> 7478b7c0
 
 ## 2.8.0
 
