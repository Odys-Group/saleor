from typing import Optional

import requests
from django.utils import timezone
from posuto import Posuto
from requests.auth import HTTPBasicAuth

from saleor.payment import PaymentError
from saleor.payment.gateways.np_atobarai.api_types import (
    ApiConfig,
    PaymentResult,
    PaymentStatus,
)
from saleor.payment.gateways.np_atobarai.errors import (
    TransactionCancellationResultError,
    get_error_messages_from_codes,
)
from saleor.payment.interface import PaymentData
from saleor.payment.models import Payment

from ...interface import AddressData, PaymentData
from ...utils import price_to_minor_unit
from .api_types import ApiConfig, PaymentResult, PaymentStatus
from .const import NP_ATOBARAI, NP_TEST_URL, NP_URL
from .errors import UNKNOWN_ERROR, TransactionRegistrationResultError

<<<<<<< HEAD
=======
REQUEST_TIMEOUT = 15


>>>>>>> 41ecc534
def get_url(config: ApiConfig, path: str = "") -> str:
    """Resolve test/production URLs based on the api config."""
    return f"{(NP_TEST_URL if config.test_mode else NP_URL)}{path}"


def np_request(
    config: ApiConfig, method: str, path: str = "", json: Optional[dict] = None
) -> requests.Response:
    try:
        return requests.request(
            method=method,
            url=get_url(config, path),
            timeout=REQUEST_TIMEOUT,
            json=json or {},
            auth=HTTPBasicAuth(config.merchant_code, config.sp_code),
            headers={"X-NP-Terminal-Id": config.terminal_id},
        )
    except requests.RequestException:
        raise PaymentError("Cannot connect to NP Atobarai.")


def health_check(config: ApiConfig) -> bool:
    try:
        response = np_request(config, "post", "/authorizations/find")
        return response.status_code not in [401, 403]
    except PaymentError:
        return False


<<<<<<< HEAD
def cancel_transaction(
    config: ApiConfig, payment_information: PaymentData
) -> PaymentResult:
    psp_reference = Payment.objects.get(id=payment_information.payment_id).psp_reference

    if not psp_reference:
        raise PaymentError("Payment cannot be voided.")

    data = {"transactions": [{"np_transaction_id": psp_reference}]}

    response = np_request(config, "post", "/transactions/cancel", json=data)
    response_data = response.json()

    if "errors" in response_data:
        error_codes = set(response_data["errors"][0]["codes"])

        error_messages = get_error_messages_from_codes(
            error_codes, TransactionCancellationResultError
        )

        return PaymentResult(
            status=PaymentStatus.FAILED,
            psp_reference=psp_reference,
            errors=error_messages,
        )
    else:
        return PaymentResult(
            status=PaymentStatus.SUCCESS,
            psp_reference=psp_reference,
        )
=======
def _format_name(ad: AddressData):
    """Follow the japanese name guidelines."""
    return f"{ad.first_name} {ad.last_name}".lstrip().rstrip()


def _format_address(ad: AddressData):
    """Follow the japanese address guidelines."""
    # example: "東京都千代田区麹町４－２－６　住友不動産麹町ファーストビル５階"
    with Posuto() as pp:
        jap_ad = pp.get(ad.postal_code)
        return (
            f"{ad.country_area}"
            f"{jap_ad.city}"
            f"{jap_ad.neighborhood}"
            f"{ad.street_address_2}"
            f"{ad.street_address_1}"
        )


def register_transaction(
    config: ApiConfig, payment_information: "PaymentData"
) -> PaymentResult:
    order_date = timezone.now().strftime("%Y-%m-%d")

    billing = payment_information.billing
    shipping = payment_information.shipping

    if not billing:
        raise PaymentError(
            "Billing address is required for transaction in NP Atobarai."
        )
    if not shipping:
        raise PaymentError(
            "Shipping address is required for transaction in NP Atobarai."
        )

    data = {
        "transactions": [
            {
                "shop_transaction_id": payment_information.payment_id,
                "shop_order_date": order_date,
                "settlement_type": NP_ATOBARAI,
                "billed_amount": int(
                    price_to_minor_unit(
                        payment_information.amount, payment_information.currency
                    )
                ),
                "customer": {
                    "customer_name": billing.first_name,
                    "company_name": billing.company_name,
                    "zip_code": billing.postal_code,
                    "address": _format_address(billing),
                    "tel": billing.phone.replace("+81", "0"),
                    "email": payment_information.customer_email,
                },
                "dest_customer": {
                    "customer_name": _format_name(shipping),
                    "company_name": shipping.company_name,
                    "zip_code": shipping.postal_code,
                    "address": _format_address(shipping),
                    "tel": shipping.phone.replace("+81", "0"),
                },
                "goods": [
                    {
                        "quantity": line.quantity,
                        "goods_name": line.description,
                        "goods_price": int(
                            price_to_minor_unit(
                                line.gross, payment_information.currency
                            )
                        ),
                    }
                    for line in payment_information.lines
                ],
            },
        ]
    }

    response = np_request(config, "post", "/transactions", json=data)
    response_data = response.json()

    if "results" in response_data:
        transaction = response_data["results"][0]
        return PaymentResult(
            status=transaction["authori_result"],
            psp_reference=transaction["np_transaction_id"],
        )

    if "errors" in response_data:
        error_codes = set(response_data["errors"][0]["codes"])

        # TODO: processing unknown errors !!!
        error_messages = []
        for error_code in error_codes:
            try:
                message = TransactionRegistrationResultError[error_code].value
            except KeyError:
                message = f"#{error_code}: {UNKNOWN_ERROR}"

            error_messages.append(message)
    else:
        error_messages = [UNKNOWN_ERROR]

    return PaymentResult(status=PaymentStatus.FAILED, errors=error_messages)
>>>>>>> 41ecc534
<|MERGE_RESOLUTION|>--- conflicted
+++ resolved
@@ -5,31 +5,22 @@
 from posuto import Posuto
 from requests.auth import HTTPBasicAuth
 
-from saleor.payment import PaymentError
-from saleor.payment.gateways.np_atobarai.api_types import (
-    ApiConfig,
-    PaymentResult,
-    PaymentStatus,
-)
-from saleor.payment.gateways.np_atobarai.errors import (
-    TransactionCancellationResultError,
-    get_error_messages_from_codes,
-)
-from saleor.payment.interface import PaymentData
-from saleor.payment.models import Payment
-
+from ... import PaymentError
 from ...interface import AddressData, PaymentData
+from ...models import Payment
 from ...utils import price_to_minor_unit
 from .api_types import ApiConfig, PaymentResult, PaymentStatus
 from .const import NP_ATOBARAI, NP_TEST_URL, NP_URL
-from .errors import UNKNOWN_ERROR, TransactionRegistrationResultError
+from .errors import (
+    UNKNOWN_ERROR,
+    TransactionCancellationResultError,
+    TransactionRegistrationResultError,
+    get_error_messages_from_codes,
+)
 
-<<<<<<< HEAD
-=======
 REQUEST_TIMEOUT = 15
 
 
->>>>>>> 41ecc534
 def get_url(config: ApiConfig, path: str = "") -> str:
     """Resolve test/production URLs based on the api config."""
     return f"{(NP_TEST_URL if config.test_mode else NP_URL)}{path}"
@@ -59,38 +50,6 @@
         return False
 
 
-<<<<<<< HEAD
-def cancel_transaction(
-    config: ApiConfig, payment_information: PaymentData
-) -> PaymentResult:
-    psp_reference = Payment.objects.get(id=payment_information.payment_id).psp_reference
-
-    if not psp_reference:
-        raise PaymentError("Payment cannot be voided.")
-
-    data = {"transactions": [{"np_transaction_id": psp_reference}]}
-
-    response = np_request(config, "post", "/transactions/cancel", json=data)
-    response_data = response.json()
-
-    if "errors" in response_data:
-        error_codes = set(response_data["errors"][0]["codes"])
-
-        error_messages = get_error_messages_from_codes(
-            error_codes, TransactionCancellationResultError
-        )
-
-        return PaymentResult(
-            status=PaymentStatus.FAILED,
-            psp_reference=psp_reference,
-            errors=error_messages,
-        )
-    else:
-        return PaymentResult(
-            status=PaymentStatus.SUCCESS,
-            psp_reference=psp_reference,
-        )
-=======
 def _format_name(ad: AddressData):
     """Follow the japanese name guidelines."""
     return f"{ad.first_name} {ad.last_name}".lstrip().rstrip()
@@ -195,4 +154,35 @@
         error_messages = [UNKNOWN_ERROR]
 
     return PaymentResult(status=PaymentStatus.FAILED, errors=error_messages)
->>>>>>> 41ecc534
+
+
+def cancel_transaction(
+    config: ApiConfig, payment_information: PaymentData
+) -> PaymentResult:
+    psp_reference = Payment.objects.get(id=payment_information.payment_id).psp_reference
+
+    if not psp_reference:
+        raise PaymentError("Payment cannot be voided.")
+
+    data = {"transactions": [{"np_transaction_id": psp_reference}]}
+
+    response = np_request(config, "post", "/transactions/cancel", json=data)
+    response_data = response.json()
+
+    if "errors" in response_data:
+        error_codes = set(response_data["errors"][0]["codes"])
+
+        error_messages = get_error_messages_from_codes(
+            error_codes, TransactionCancellationResultError
+        )
+
+        return PaymentResult(
+            status=PaymentStatus.FAILED,
+            psp_reference=psp_reference,
+            errors=error_messages,
+        )
+    else:
+        return PaymentResult(
+            status=PaymentStatus.SUCCESS,
+            psp_reference=psp_reference,
+        )