--- conflicted
+++ resolved
@@ -267,7 +267,15 @@
     return checkout
 
 
-<<<<<<< HEAD
+def group_quantity_by_variants(lines: List[Dict[str, Any]]) -> List[int]:
+    variant_quantity_map: Dict[str, int] = defaultdict(int)
+
+    for quantity, variant_id in (line.values() for line in lines):
+        variant_quantity_map[variant_id] += quantity
+
+    return list(variant_quantity_map.values())
+
+
 def invalidate_checkout_prices(checkout: models.Checkout, *, save: bool) -> List[str]:
     """Mark checkout as ready for prices recalculation."""
     checkout.price_expiration = timezone.now()
@@ -275,15 +283,6 @@
     if save:
         checkout.save(update_fields=updated_fields)
     return updated_fields
-=======
-def group_quantity_by_variants(lines: List[Dict[str, Any]]) -> List[int]:
-    variant_quantity_map: Dict[str, int] = defaultdict(int)
-
-    for quantity, variant_id in (line.values() for line in lines):
-        variant_quantity_map[variant_id] += quantity
-
-    return list(variant_quantity_map.values())
->>>>>>> eefc24e5
 
 
 class CheckoutLineInput(graphene.InputObjectType):
