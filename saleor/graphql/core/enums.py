--- conflicted
+++ resolved
@@ -31,11 +31,7 @@
 from ...warehouse import error_codes as warehouse_error_codes
 from ...webhook import error_codes as webhook_error_codes
 from ...wishlist import error_codes as wishlist_error_codes
-<<<<<<< HEAD
-=======
 from ..notifications import error_codes as external_notifications_error_codes
-from ..shop import error_codes as shop_error_codes
->>>>>>> 61b42359
 from .utils import str_to_enum
 
 
