--- conflicted
+++ resolved
@@ -1787,48 +1787,28 @@
         return ProductImageReorder(product=product, images=images)
 
 
-<<<<<<< HEAD
 class ProductVariantSetDefault(BaseMutation):
-=======
-class ProductVariantReorder(BaseMutation):
->>>>>>> a8e7bd5c
     product = graphene.Field(Product)
 
     class Arguments:
         product_id = graphene.ID(
             required=True,
-<<<<<<< HEAD
             description="Id of a product that will have the default variant set.",
         )
         variant_id = graphene.ID(
             required=True, description="Id of a variant that will be set as default.",
-=======
-            description="Id of product that variants order will be altered.",
-        )
-        moves = graphene.List(
-            ReorderInput,
-            required=True,
-            description="The list of variant reordering operations.",
->>>>>>> a8e7bd5c
         )
 
     class Meta:
         description = (
-<<<<<<< HEAD
             "Set default variant for a product. "
             "Mutation triggers PRODUCT_UPDATED webhook."
-=======
-            "Reorder the variants of a product. "
-            "Mutation updates updated_at on product and "
-            "triggers PRODUCT_UPDATED webhook."
->>>>>>> a8e7bd5c
-        )
-        permissions = (ProductPermissions.MANAGE_PRODUCTS,)
-        error_type_class = ProductError
-        error_type_field = "product_errors"
-
-    @classmethod
-<<<<<<< HEAD
+        )
+        permissions = (ProductPermissions.MANAGE_PRODUCTS,)
+        error_type_class = ProductError
+        error_type_field = "product_errors"
+
+    @classmethod
     def perform_mutation(cls, _root, info, product_id, variant_id):
         product = cls.get_node_or_error(
             info, product_id, field="product_id", only_type=Product
@@ -1844,7 +1824,33 @@
         product.save(update_fields=["updated_at"])
         info.context.plugins.product_updated(product)
         return ProductVariantSetDefault(product=product)
-=======
+
+
+class ProductVariantReorder(BaseMutation):
+    product = graphene.Field(Product)
+
+    class Arguments:
+        product_id = graphene.ID(
+            required=True,
+            description="Id of product that variants order will be altered.",
+        )
+        moves = graphene.List(
+            ReorderInput,
+            required=True,
+            description="The list of variant reordering operations.",
+        )
+
+    class Meta:
+        description = (
+            "Reorder the variants of a product. "
+            "Mutation updates updated_at on product and "
+            "triggers PRODUCT_UPDATED webhook."
+        )
+        permissions = (ProductPermissions.MANAGE_PRODUCTS,)
+        error_type_class = ProductError
+        error_type_field = "product_errors"
+
+    @classmethod
     def perform_mutation(cls, _root, info, product_id, moves):
         pk = from_global_id_strict_type(product_id, only_type=Product, field="id")
 
@@ -1887,7 +1893,6 @@
         product.save(update_fields=["updated_at"])
         info.context.plugins.product_updated(product)
         return ProductVariantReorder(product=product)
->>>>>>> a8e7bd5c
 
 
 class ProductImageDelete(BaseMutation):
