import json
import logging
from dataclasses import dataclass
from enum import Enum
from json import JSONDecodeError
<<<<<<< HEAD
from typing import TYPE_CHECKING, Any, Callable, Optional, TypeVar
=======
from typing import TYPE_CHECKING, Callable, Dict, Optional, Tuple, Type
>>>>>>> e5eeb23e
from urllib.parse import urlparse, urlunparse

import boto3
import requests
from botocore.exceptions import ClientError
from celery.exceptions import MaxRetriesExceededError
from celery.utils.log import get_task_logger
from google.cloud import pubsub_v1
from requests.exceptions import RequestException

from ...celeryconf import app
from ...core import EventDeliveryStatus
from ...core.models import EventDelivery, EventPayload
from ...core.tracing import webhooks_opentracing_trace
from ...payment import PaymentError
from ...settings import WEBHOOK_SYNC_TIMEOUT, WEBHOOK_TIMEOUT
from ...site.models import Site
from ...webhook.event_types import WebhookEventAsyncType, WebhookEventSyncType
from ...webhook.models import Webhook
from . import signature_for_payload
<<<<<<< HEAD
=======
from .utils import (
    attempt_update,
    catch_duration_time,
    clear_successful_delivery,
    create_attempt,
    create_event_delivery_list_for_webhooks,
    delivery_update,
    parse_tax_data,
)
>>>>>>> e5eeb23e

if TYPE_CHECKING:
    from ...app.models import App

logger = logging.getLogger(__name__)
task_logger = get_task_logger(__name__)


class WebhookSchemes(str, Enum):
    HTTP = "http"
    HTTPS = "https"
    AWS_SQS = "awssqs"
    GOOGLE_CLOUD_PUBSUB = "gcpubsub"


@dataclass
class WebhookResponse:
    content: str
    request_headers: Optional[Dict] = None
    response_headers: Optional[Dict] = None
    status: str = EventDeliveryStatus.SUCCESS
    duration: float = 0.0


def _get_webhooks_for_event(event_type, webhooks=None):
    """Get active webhooks from the database for an event."""
    permissions = {}
    required_permission = WebhookEventAsyncType.PERMISSIONS.get(
        event_type, WebhookEventSyncType.PERMISSIONS.get(event_type)
    )
    if required_permission:
        app_label, codename = required_permission.value.split(".")
        permissions["app__permissions__content_type__app_label"] = app_label
        permissions["app__permissions__codename"] = codename

    if webhooks is None:
        webhooks = Webhook.objects.all()

    webhooks = webhooks.order_by("app_id").filter(
        is_active=True,
        app__is_active=True,
        events__event_type__in=[event_type, WebhookEventAsyncType.ANY],
        **permissions,
    )
    webhooks = webhooks.select_related("app").prefetch_related(
        "app__permissions__content_type"
    )
    return webhooks


def trigger_webhooks_async(data, event_type):
    payload = EventPayload.objects.create(payload=data)
    webhooks = _get_webhooks_for_event(event_type)
    deliveries = create_event_delivery_list_for_webhooks(
        webhooks=webhooks,
        event_payload=payload,
        event_type=event_type,
    )
    for delivery in deliveries:
        send_webhook_request_async.delay(delivery.id)


def trigger_webhook_sync(event_type: str, data: str, app: "App"):
    """Send a synchronous payment webhook request."""
    webhooks = _get_webhooks_for_event(event_type, app.webhooks.all())
    webhook = webhooks.first()
    event_payload = EventPayload.objects.create(payload=data)
    delivery = EventDelivery.objects.create(
        status=EventDeliveryStatus.PENDING,
        event_type=event_type,
        payload=event_payload,
        webhook=webhook,
    )
    if not webhooks:
        raise PaymentError(f"No payment webhook found for event: {event_type}.")

    return send_webhook_request_sync(app.name, delivery)


R = TypeVar("R")


def trigger_tax_webhook_sync(
    event_type: str, data: str, parse_response: Callable[[Any], Optional[R]]
) -> Optional[R]:
    """Send a synchronous tax webhook request."""
    webhooks = _get_webhooks_for_event(event_type)
    event_payload = EventPayload.objects.create(payload=data)
    for webhook in webhooks:
        delivery = EventDelivery.objects.create(
            status=EventDeliveryStatus.PENDING,
            event_type=event_type,
            payload=event_payload,
            webhook=webhook,
        )
<<<<<<< HEAD
        parsed_response = parse_response(response_data)
        if parsed_response:
            return parsed_response
=======
        response_data = send_webhook_request_sync(webhook.app.name, delivery)
        tax_data = parse_tax_data(response_data)
        if tax_data:
            return tax_data
>>>>>>> e5eeb23e
    return None


def send_webhook_using_http(
    target_url, message, domain, signature, event_type, timeout=WEBHOOK_TIMEOUT
):
    """Send a webhook request using http / https protocol.

    :param target_url: Target URL request will be sent to.
    :param message: Payload that will be used.
    :param domain: Current site domain.
    :param signature: Webhook secret key checksum.
    :param event_type: Webhook event type.
    :param timeout: Request timeout.

    :return: WebhookResponse object.
    """
    headers = {
        "Content-Type": "application/json",
        # X- headers will be deprecated in Saleor 4.0, proper headers are without X-
        "X-Saleor-Event": event_type,
        "X-Saleor-Domain": domain,
        "X-Saleor-Signature": signature,
        "Saleor-Event": event_type,
        "Saleor-Domain": domain,
        "Saleor-Signature": signature,
    }

    response = requests.post(target_url, data=message, headers=headers, timeout=timeout)
    return WebhookResponse(
        content=response.text,
        request_headers=headers,
        response_headers=dict(response.headers),
        duration=response.elapsed.total_seconds(),
        status=(
            EventDeliveryStatus.SUCCESS if response.ok else EventDeliveryStatus.FAILED
        ),
    )


def send_webhook_using_aws_sqs(target_url, message, domain, signature, event_type):
    parts = urlparse(target_url)
    region = "us-east-1"
    hostname_parts = parts.hostname.split(".")
    if len(hostname_parts) == 4 and hostname_parts[0] == "sqs":
        region = hostname_parts[1]
    client = boto3.client(
        "sqs",
        region_name=region,
        aws_access_key_id=parts.username,
        aws_secret_access_key=parts.password,
    )
    queue_url = urlunparse(
        ("https", parts.hostname, parts.path, parts.params, parts.query, parts.fragment)
    )
    is_fifo = parts.path.endswith(".fifo")

    msg_attributes = {
        "SaleorDomain": {"DataType": "String", "StringValue": domain},
        "EventType": {"DataType": "String", "StringValue": event_type},
    }
    if signature:
        msg_attributes["Signature"] = {"DataType": "String", "StringValue": signature}

    message_kwargs = {
        "QueueUrl": queue_url,
        "MessageAttributes": msg_attributes,
        "MessageBody": message.decode("utf-8"),
    }
    if is_fifo:
        message_kwargs["MessageGroupId"] = domain
    with catch_duration_time() as duration:
        response = client.send_message(**message_kwargs)
        return WebhookResponse(content=response, duration=duration())


def send_webhook_using_google_cloud_pubsub(
    target_url, message, domain, signature, event_type
):
    parts = urlparse(target_url)
    client = pubsub_v1.PublisherClient()
    topic_name = parts.path[1:]  # drop the leading slash
    with catch_duration_time() as duration:
        future = client.publish(
            topic_name,
            message,
            saleorDomain=domain,
            eventType=event_type,
            signature=signature,
        )
        response_duration = duration()
        response = future.result()
        return WebhookResponse(content=response, duration=response_duration)


def send_webhook_using_scheme_method(
    target_url, domain, secret, event_type, data
) -> WebhookResponse:
    parts = urlparse(target_url)
    message = data.encode("utf-8")
    signature = signature_for_payload(message, secret)
    scheme_matrix: Dict[
        WebhookSchemes, Tuple[Callable, Tuple[Type[Exception], ...]]
    ] = {
        WebhookSchemes.HTTP: (send_webhook_using_http, (RequestException,)),
        WebhookSchemes.HTTPS: (send_webhook_using_http, (RequestException,)),
        WebhookSchemes.AWS_SQS: (send_webhook_using_aws_sqs, (ClientError,)),
        WebhookSchemes.GOOGLE_CLOUD_PUBSUB: (
            send_webhook_using_google_cloud_pubsub,
            (pubsub_v1.publisher.exceptions.MessageTooLargeError, RuntimeError),
        ),
    }
    if method := scheme_matrix.get(parts.scheme.lower()):
        send_method, send_exception = method
        try:
            return send_method(
                target_url,
                message,
                domain,
                signature,
                event_type,
            )
        except send_exception as e:
            return WebhookResponse(content=str(e), status=EventDeliveryStatus.FAILED)
    raise ValueError("Unknown webhook scheme: %r" % (parts.scheme,))


@app.task(
    bind=True,
    retry_backoff=10,
    retry_kwargs={"max_retries": 5},
)
def send_webhook_request_async(self, event_delivery_id):
    try:
        delivery = EventDelivery.objects.select_related("payload", "webhook__app").get(
            id=event_delivery_id
        )
    except EventDelivery.DoesNotExist:
        logger.error("Event delivery id: %r not found", event_delivery_id)
        return
    data = delivery.payload.payload
    webhook = delivery.webhook
    domain = Site.objects.get_current().domain
    attempt = create_attempt(delivery, self.request.id)
    delivery_status = EventDeliveryStatus.SUCCESS
    try:
        with webhooks_opentracing_trace(
            delivery.event_type, domain, app_name=webhook.app.name
        ):
            response = send_webhook_using_scheme_method(
                webhook.target_url,
                domain,
                webhook.secret_key,
                delivery.event_type,
                data,
            )
        attempt_update(attempt, response)
        if response.status == EventDeliveryStatus.FAILED:
            task_logger.info(
                "[Webhook ID: %r] Failed request to %r: %r for event: %r."
                " Delivery attempt id: %r",
                webhook.id,
                webhook.target_url,
                response.content,
                delivery.event_type,
                attempt.id,
            )
            try:
                countdown = self.retry_backoff * (2 ** self.request.retries)
                self.retry(countdown=countdown, **self.retry_kwargs)
            except MaxRetriesExceededError:
                task_logger.warning(
                    "[Webhook ID: %r] Failed request to %r: exceeded retry limit."
                    "Delivery id: %r",
                    webhook.id,
                    webhook.target_url,
                    delivery.id,
                )
                delivery_status = EventDeliveryStatus.FAILED
        delivery_update(delivery, delivery_status)
        task_logger.info(
            "[Webhook ID:%r] Payload sent to %r for event %r. Delivery id: %r",
            webhook.id,
            webhook.target_url,
            delivery.event_type,
            delivery.id,
        )
    except ValueError as e:
        response = WebhookResponse(content=str(e), status=EventDeliveryStatus.FAILED)
        attempt_update(attempt, response)
        delivery_update(delivery=delivery, status=EventDeliveryStatus.FAILED)
    clear_successful_delivery(delivery)


def send_webhook_request_sync(app_name, delivery):
    event_payload = delivery.payload
    data = event_payload.payload
    webhook = delivery.webhook
    parts = urlparse(webhook.target_url)
    domain = Site.objects.get_current().domain
    message = data.encode("utf-8")
    signature = signature_for_payload(message, webhook.secret_key)

    response = WebhookResponse(content="")
    response_data = None
    if parts.scheme.lower() in [WebhookSchemes.HTTP, WebhookSchemes.HTTPS]:
        logger.debug(
            "[Webhook] Sending payload to %r for event %r.",
            webhook.target_url,
            delivery.event_type,
        )
        attempt = create_attempt(delivery=delivery, task_id=None)
        try:
            with webhooks_opentracing_trace(
                delivery.event_type, domain, sync=True, app_name=app_name
            ):
                response = send_webhook_using_http(
                    webhook.target_url,
                    message,
                    domain,
                    signature,
                    delivery.event_type,
                    timeout=WEBHOOK_SYNC_TIMEOUT,
                )
                response_data = json.loads(response.content)
        except RequestException as e:
            logger.warning(
                "[Webhook] Failed request to %r: %r. "
                "ID of failed DeliveryAttempt: %r . ",
                webhook.target_url,
                e,
                attempt.id,
            )
            response.status = EventDeliveryStatus.FAILED
            response.content = e.response

        except JSONDecodeError as e:
            logger.warning(
                "[Webhook] Failed parsing JSON response from %r: %r."
                "ID of failed DeliveryAttempt: %r . ",
                webhook.target_url,
                e,
                attempt.id,
            )
            response.status = EventDeliveryStatus.FAILED
            response.content = e.msg
        else:
            logger.debug(
                "[Webhook] Success response from %r."
                "Succesfull DeliveryAttempt id: %r",
                webhook.target_url,
                attempt.id,
            )

        attempt_update(attempt, response)
    else:
        delivery_update(delivery, EventDeliveryStatus.FAILED)
        raise ValueError("Unknown webhook scheme: %r" % (parts.scheme,))
    delivery_update(delivery, response.status)
    clear_successful_delivery(delivery)
    return response_data


# DEPRECATED
# to be removed in task: #1q2x7xw
@app.task(compression="zlib")
def trigger_webhooks_for_event(event_type, data):
    """Send a webhook request for an event as an async task."""
    webhooks = _get_webhooks_for_event(event_type)
    for webhook in webhooks:
        send_webhook_request.delay(
            webhook.app.name,
            webhook.pk,
            webhook.target_url,
            webhook.secret_key,
            event_type,
            data,
        )


# to be removed in task: #1q2x7xw
@app.task(
    bind=True,
    retry_backoff=10,
    retry_kwargs={"max_retries": 5},
    compression="zlib",
)
def send_webhook_request(
    self, app_name, webhook_id, target_url, secret, event_type, data
):
    parts = urlparse(target_url)
    domain = Site.objects.get_current().domain
    message = data.encode("utf-8")
    signature = signature_for_payload(message, secret)

    scheme_matrix = {
        WebhookSchemes.HTTP: (send_webhook_using_http, RequestException),
        WebhookSchemes.HTTPS: (send_webhook_using_http, RequestException),
        WebhookSchemes.AWS_SQS: (send_webhook_using_aws_sqs, ClientError),
        WebhookSchemes.GOOGLE_CLOUD_PUBSUB: (
            send_webhook_using_google_cloud_pubsub,
            pubsub_v1.publisher.exceptions.MessageTooLargeError,
        ),
    }

    if methods := scheme_matrix.get(parts.scheme.lower()):
        send_method, send_exception = methods
        try:
            with webhooks_opentracing_trace(event_type, domain, app_name=app_name):
                send_method(target_url, message, domain, signature, event_type)
        except send_exception as e:
            task_logger.info("[Webhook] Failed request to %r: %r.", target_url, e)
            try:
                countdown = self.retry_backoff * (2 ** self.request.retries)
                self.retry(countdown=countdown, **self.retry_kwargs)
            except MaxRetriesExceededError:
                task_logger.warning(
                    "[Webhook] Failed request to %r: exceeded retry limit.",
                    target_url,
                )
        task_logger.info(
            "[Webhook ID:%r] Payload sent to %r for event %r",
            webhook_id,
            target_url,
            event_type,
        )
    else:
        raise ValueError("Unknown webhook scheme: %r" % (parts.scheme,))<|MERGE_RESOLUTION|>--- conflicted
+++ resolved
@@ -3,11 +3,7 @@
 from dataclasses import dataclass
 from enum import Enum
 from json import JSONDecodeError
-<<<<<<< HEAD
-from typing import TYPE_CHECKING, Any, Callable, Optional, TypeVar
-=======
-from typing import TYPE_CHECKING, Callable, Dict, Optional, Tuple, Type
->>>>>>> e5eeb23e
+from typing import TYPE_CHECKING, Any, Callable, Dict, Optional, Tuple, Type, TypeVar
 from urllib.parse import urlparse, urlunparse
 
 import boto3
@@ -28,8 +24,6 @@
 from ...webhook.event_types import WebhookEventAsyncType, WebhookEventSyncType
 from ...webhook.models import Webhook
 from . import signature_for_payload
-<<<<<<< HEAD
-=======
 from .utils import (
     attempt_update,
     catch_duration_time,
@@ -37,9 +31,7 @@
     create_attempt,
     create_event_delivery_list_for_webhooks,
     delivery_update,
-    parse_tax_data,
 )
->>>>>>> e5eeb23e
 
 if TYPE_CHECKING:
     from ...app.models import App
@@ -135,16 +127,10 @@
             payload=event_payload,
             webhook=webhook,
         )
-<<<<<<< HEAD
+        response_data = send_webhook_request_sync(webhook.app.name, delivery)
         parsed_response = parse_response(response_data)
         if parsed_response:
             return parsed_response
-=======
-        response_data = send_webhook_request_sync(webhook.app.name, delivery)
-        tax_data = parse_tax_data(response_data)
-        if tax_data:
-            return tax_data
->>>>>>> e5eeb23e
     return None
 
 
