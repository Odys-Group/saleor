import json
import logging
from typing import TYPE_CHECKING, Any, Dict, List, Optional, Union

from django.core.cache import cache

from ...app.models import App
from ...core import EventDeliveryStatus
from ...core.models import EventDelivery
from ...core.notify_events import NotifyEventType
from ...core.taxes import TaxData, TaxType
from ...core.utils.json_serializer import CustomJsonEncoder
from ...payment import PaymentError, TransactionKind
from ...product.models import Collection, Product, ProductType, ProductVariant
from ...webhook.event_types import WebhookEventAsyncType, WebhookEventSyncType
from ...webhook.payloads import (
    generate_checkout_payload,
    generate_checkout_payload_without_taxes,
    generate_collection_payload,
    generate_customer_payload,
    generate_excluded_shipping_methods_for_checkout_payload,
    generate_excluded_shipping_methods_for_order_payload,
    generate_fulfillment_payload,
    generate_invoice_payload,
    generate_list_gateways_payload,
    generate_meta,
    generate_order_payload,
    generate_order_payload_without_taxes,
    generate_page_payload,
    generate_payment_payload,
    generate_product_deleted_payload,
    generate_product_payload,
    generate_product_variant_payload,
    generate_product_variant_with_stock_payload,
    generate_requestor,
    generate_sale_payload,
    generate_translation_payload,
)
from ..base_plugin import BasePlugin, ExcludedShippingMethod
from .const import CACHE_EXCLUDED_SHIPPING_KEY
from .shipping import get_excluded_shipping_data, parse_list_shipping_methods_response
from .tasks import (
    _get_webhooks_for_event,
    send_webhook_request_async,
    trigger_all_webhooks_sync,
    trigger_webhook_sync,
    trigger_webhooks_async,
)
from .utils import (
    DEFAULT_TAX_CODE,
    DEFAULT_TAX_DESCRIPTION,
    WEBHOOK_TAX_CODES_CACHE_KEY,
    delivery_update,
    from_payment_app_id,
    get_current_tax_app,
    get_meta_code_key,
    get_meta_description_key,
    parse_list_payment_gateways_response,
    parse_payment_action_response,
    parse_tax_codes,
    parse_tax_data,
)

if TYPE_CHECKING:
    from ...account.models import User
    from ...checkout.models import Checkout
    from ...discount.models import Sale
    from ...graphql.discount.mutations import NodeCatalogueInfo
    from ...invoice.models import Invoice
    from ...order.models import Fulfillment, Order
    from ...page.models import Page
    from ...payment.interface import GatewayResponse, PaymentData, PaymentGateway
    from ...shipping.interface import ShippingMethodData
    from ...translation.models import Translation
    from ...warehouse.models import Stock

logger = logging.getLogger(__name__)


class WebhookPlugin(BasePlugin):
    PLUGIN_ID = "mirumee.webhooks"
    PLUGIN_NAME = "Webhooks"
    DEFAULT_ACTIVE = True
    CONFIGURATION_PER_CHANNEL = False

    @classmethod
    def check_plugin_id(cls, plugin_id: str) -> bool:
        is_webhook_plugin = super().check_plugin_id(plugin_id)
        if not is_webhook_plugin:
            payment_app_data = from_payment_app_id(plugin_id)
            return payment_app_data is not None
        return is_webhook_plugin

    def __init__(self, *args, **kwargs):
        super().__init__(*args, **kwargs)
        self.active = True

    def order_created(self, order: "Order", previous_value: Any) -> Any:
        if not self.active:
            return previous_value
        event_type = WebhookEventAsyncType.ORDER_CREATED
        if webhooks := _get_webhooks_for_event(event_type):
            order_data = generate_order_payload(order, self.requestor)
            trigger_webhooks_async(order_data, event_type, webhooks)

    def order_confirmed(self, order: "Order", previous_value: Any) -> Any:
        if not self.active:
            return previous_value
        event_type = WebhookEventAsyncType.ORDER_CONFIRMED
        if webhooks := _get_webhooks_for_event(event_type):
            order_data = generate_order_payload(order, self.requestor)
            trigger_webhooks_async(order_data, event_type, webhooks)

    def order_fully_paid(self, order: "Order", previous_value: Any) -> Any:
        if not self.active:
            return previous_value
        event_type = WebhookEventAsyncType.ORDER_FULLY_PAID
        if webhooks := _get_webhooks_for_event(event_type):
            order_data = generate_order_payload(order, self.requestor)
            trigger_webhooks_async(order_data, event_type, webhooks)

    def order_updated(self, order: "Order", previous_value: Any) -> Any:
        if not self.active:
            return previous_value
        event_type = WebhookEventAsyncType.ORDER_UPDATED
        if webhooks := _get_webhooks_for_event(event_type):
            order_data = generate_order_payload(order, self.requestor)
            trigger_webhooks_async(order_data, event_type, webhooks)

    def sale_created(
        self, sale: "Sale", current_catalogue: "NodeCatalogueInfo", previous_value: Any
    ) -> Any:
        if not self.active:
            return previous_value
        event_type = WebhookEventAsyncType.SALE_CREATED
        if webhooks := _get_webhooks_for_event(event_type):
            sale_data = generate_sale_payload(
                sale,
                previous_catalogue=None,
                current_catalogue=current_catalogue,
                requestor=self.requestor,
            )
            trigger_webhooks_async(sale_data, event_type, webhooks)

    def sale_updated(
        self,
        sale: "Sale",
        previous_catalogue: "NodeCatalogueInfo",
        current_catalogue: "NodeCatalogueInfo",
        previous_value: Any,
    ) -> Any:
        if not self.active:
            return previous_value
        event_type = WebhookEventAsyncType.SALE_UPDATED
        if webhooks := _get_webhooks_for_event(event_type):
            sale_data = generate_sale_payload(
                sale, previous_catalogue, current_catalogue, self.requestor
            )
            trigger_webhooks_async(sale_data, event_type, webhooks)

    def sale_deleted(
        self, sale: "Sale", previous_catalogue: "NodeCatalogueInfo", previous_value: Any
    ) -> Any:
        if not self.active:
            return previous_value
        event_type = WebhookEventAsyncType.SALE_DELETED
        if webhooks := _get_webhooks_for_event(event_type):
            sale_data = generate_sale_payload(
                sale, previous_catalogue=previous_catalogue, requestor=self.requestor
            )
            trigger_webhooks_async(sale_data, event_type, webhooks)

    def invoice_request(
        self,
        order: "Order",
        invoice: "Invoice",
        number: Optional[str],
        previous_value: Any,
    ) -> Any:
        if not self.active:
            return previous_value
        event_type = WebhookEventAsyncType.INVOICE_REQUESTED
        if webhooks := _get_webhooks_for_event(event_type):
            invoice_data = generate_invoice_payload(invoice, self.requestor)
            trigger_webhooks_async(invoice_data, event_type, webhooks)

    def invoice_delete(self, invoice: "Invoice", previous_value: Any):
        if not self.active:
            return previous_value
        event_type = WebhookEventAsyncType.INVOICE_DELETED
        if webhooks := _get_webhooks_for_event(event_type):
            invoice_data = generate_invoice_payload(invoice, self.requestor)
            trigger_webhooks_async(invoice_data, event_type, webhooks)

    def invoice_sent(self, invoice: "Invoice", email: str, previous_value: Any) -> Any:
        if not self.active:
            return previous_value
        event_type = WebhookEventAsyncType.INVOICE_SENT
        if webhooks := _get_webhooks_for_event(event_type):
            invoice_data = generate_invoice_payload(invoice, self.requestor)
            trigger_webhooks_async(invoice_data, event_type, webhooks)

    def order_cancelled(self, order: "Order", previous_value: Any) -> Any:
        if not self.active:
            return previous_value
        event_type = WebhookEventAsyncType.ORDER_CANCELLED
        if webhooks := _get_webhooks_for_event(event_type):
            order_data = generate_order_payload(order, self.requestor)
            trigger_webhooks_async(order_data, event_type, webhooks)

    def order_fulfilled(self, order: "Order", previous_value: Any) -> Any:
        if not self.active:
            return previous_value
        event_type = WebhookEventAsyncType.ORDER_FULFILLED
        if webhooks := _get_webhooks_for_event(event_type):
            order_data = generate_order_payload(order, self.requestor)
            trigger_webhooks_async(order_data, event_type, webhooks)

    def draft_order_created(self, order: "Order", previous_value: Any) -> Any:
        if not self.active:
            return previous_value
        event_type = WebhookEventAsyncType.DRAFT_ORDER_CREATED
        if webhooks := _get_webhooks_for_event(event_type):
            order_data = generate_order_payload(order, self.requestor)
            trigger_webhooks_async(order_data, event_type, webhooks)

    def draft_order_updated(self, order: "Order", previous_value: Any) -> Any:
        if not self.active:
            return previous_value
        event_type = WebhookEventAsyncType.DRAFT_ORDER_UPDATED
        if webhooks := _get_webhooks_for_event(event_type):
            order_data = generate_order_payload(order, self.requestor)
            trigger_webhooks_async(order_data, event_type, webhooks)

    def draft_order_deleted(self, order: "Order", previous_value: Any) -> Any:
        if not self.active:
            return previous_value
        event_type = WebhookEventAsyncType.DRAFT_ORDER_DELETED
        if webhooks := _get_webhooks_for_event(event_type):
            order_data = generate_order_payload(order, self.requestor)
            trigger_webhooks_async(order_data, event_type, webhooks)

    def fulfillment_created(self, fulfillment: "Fulfillment", previous_value):
        if not self.active:
            return previous_value
        event_type = WebhookEventAsyncType.FULFILLMENT_CREATED
        if webhooks := _get_webhooks_for_event(event_type):
            fulfillment_data = generate_fulfillment_payload(fulfillment, self.requestor)
            trigger_webhooks_async(fulfillment_data, event_type, webhooks)

    def fulfillment_canceled(self, fulfillment: "Fulfillment", previous_value):
        if not self.active:
            return previous_value
        event_type = WebhookEventAsyncType.FULFILLMENT_CANCELED
        if webhooks := _get_webhooks_for_event(event_type):
            fulfillment_data = generate_fulfillment_payload(fulfillment, self.requestor)
            trigger_webhooks_async(fulfillment_data, event_type, webhooks)

    def customer_created(self, customer: "User", previous_value: Any) -> Any:
        if not self.active:
            return previous_value
        event_type = WebhookEventAsyncType.CUSTOMER_CREATED
        if webhooks := _get_webhooks_for_event(event_type):
            customer_data = generate_customer_payload(customer, self.requestor)
            trigger_webhooks_async(customer_data, event_type, webhooks)

    def customer_updated(self, customer: "User", previous_value: Any) -> Any:
        if not self.active:
            return previous_value
        event_type = WebhookEventAsyncType.CUSTOMER_UPDATED
        if webhooks := _get_webhooks_for_event(event_type):
            customer_data = generate_customer_payload(customer, self.requestor)
            trigger_webhooks_async(customer_data, event_type, webhooks)

    def collection_created(self, collection: "Collection", previous_value: Any) -> Any:
        if not self.active:
            return previous_value
        event_type = WebhookEventAsyncType.COLLECTION_CREATED
        if webhooks := _get_webhooks_for_event(event_type):
            collection_data = generate_collection_payload(collection, self.requestor)
            trigger_webhooks_async(collection_data, event_type, webhooks)

    def collection_updated(self, collection: "Collection", previous_value: Any) -> Any:
        if not self.active:
            return previous_value
        event_type = WebhookEventAsyncType.COLLECTION_UPDATED
        if webhooks := _get_webhooks_for_event(event_type):
            collection_data = generate_collection_payload(collection, self.requestor)
            trigger_webhooks_async(collection_data, event_type, webhooks)

    def collection_deleted(self, collection: "Collection", previous_value: Any) -> Any:
        if not self.active:
            return previous_value
        event_type = WebhookEventAsyncType.COLLECTION_DELETED
        if webhooks := _get_webhooks_for_event(event_type):
            collection_data = generate_collection_payload(collection, self.requestor)
            trigger_webhooks_async(collection_data, event_type, webhooks)

    def product_created(self, product: "Product", previous_value: Any) -> Any:
        if not self.active:
            return previous_value
        event_type = WebhookEventAsyncType.PRODUCT_CREATED
        if webhooks := _get_webhooks_for_event(event_type):
            product_data = generate_product_payload(product, self.requestor)
            trigger_webhooks_async(product_data, event_type, webhooks)

    def product_updated(self, product: "Product", previous_value: Any) -> Any:
        if not self.active:
            return previous_value
        event_type = WebhookEventAsyncType.PRODUCT_UPDATED
        if webhooks := _get_webhooks_for_event(event_type):
            product_data = generate_product_payload(product, self.requestor)
            trigger_webhooks_async(product_data, event_type, webhooks)

    def product_deleted(
        self, product: "Product", variants: List[int], previous_value: Any
    ) -> Any:
        if not self.active:
            return previous_value
        event_type = WebhookEventAsyncType.PRODUCT_DELETED
        if webhooks := _get_webhooks_for_event(event_type):
            product_data = generate_product_deleted_payload(
                product, variants, self.requestor
            )
            trigger_webhooks_async(
                product_data,
                event_type,
                webhooks,
            )

    def product_variant_created(
        self, product_variant: "ProductVariant", previous_value: Any
    ) -> Any:
        if not self.active:
            return previous_value
        event_type = WebhookEventAsyncType.PRODUCT_VARIANT_CREATED
        if webhooks := _get_webhooks_for_event(event_type):
            product_variant_data = generate_product_variant_payload(
                [product_variant], self.requestor
            )
            trigger_webhooks_async(
                product_variant_data,
                event_type,
                webhooks,
            )

    def product_variant_updated(
        self, product_variant: "ProductVariant", previous_value: Any
    ) -> Any:
        if not self.active:
            return previous_value
        event_type = WebhookEventAsyncType.PRODUCT_VARIANT_UPDATED
        if webhooks := _get_webhooks_for_event(event_type):
            product_variant_data = generate_product_variant_payload(
                [product_variant], self.requestor
            )
            trigger_webhooks_async(
                product_variant_data,
                event_type,
                webhooks,
            )

    def product_variant_deleted(
        self, product_variant: "ProductVariant", previous_value: Any
    ) -> Any:
        if not self.active:
            return previous_value
        event_type = WebhookEventAsyncType.PRODUCT_VARIANT_DELETED
        if webhooks := _get_webhooks_for_event(event_type):
            product_variant_data = generate_product_variant_payload(
                [product_variant], self.requestor
            )
            trigger_webhooks_async(
                product_variant_data,
                event_type,
                webhooks,
            )

    def product_variant_out_of_stock(self, stock: "Stock", previous_value: Any) -> Any:
        if not self.active:
            return previous_value
        event_type = WebhookEventAsyncType.PRODUCT_VARIANT_OUT_OF_STOCK
        if webhooks := _get_webhooks_for_event(event_type):
            product_variant_data = generate_product_variant_with_stock_payload([stock])
            trigger_webhooks_async(product_variant_data, event_type, webhooks)

    def product_variant_back_in_stock(self, stock: "Stock", previous_value: Any) -> Any:
        if not self.active:
            return previous_value
        event_type = WebhookEventAsyncType.PRODUCT_VARIANT_BACK_IN_STOCK
        if webhooks := _get_webhooks_for_event(event_type):
            product_variant_data = generate_product_variant_with_stock_payload(
                [stock], self.requestor
            )
            trigger_webhooks_async(product_variant_data, event_type, webhooks)

    def checkout_created(self, checkout: "Checkout", previous_value: Any) -> Any:
        if not self.active:
            return previous_value
        event_type = WebhookEventAsyncType.CHECKOUT_CREATED
        if webhooks := _get_webhooks_for_event(event_type):
            checkout_data = generate_checkout_payload(checkout, self.requestor)
            trigger_webhooks_async(checkout_data, event_type, webhooks)

    def checkout_updated(self, checkout: "Checkout", previous_value: Any) -> Any:
        if not self.active:
            return previous_value
        event_type = WebhookEventAsyncType.CHECKOUT_UPDATED
        if webhooks := _get_webhooks_for_event(event_type):
            checkout_data = generate_checkout_payload(checkout, self.requestor)
            trigger_webhooks_async(checkout_data, event_type, webhooks)

    def notify(
        self, event: Union[NotifyEventType, str], payload: dict, previous_value
    ) -> Any:
        if not self.active:
            return previous_value
        event_type = WebhookEventAsyncType.NOTIFY_USER
        if webhooks := _get_webhooks_for_event(event_type):
            data = {
                "notify_event": event,
                "payload": payload,
                "meta": generate_meta(
                    requestor_data=generate_requestor(self.requestor)
                ),
            }
            if event not in NotifyEventType.CHOICES:
                logger.info(f"Webhook {event_type} triggered for {event} notify event.")
            trigger_webhooks_async(
                json.dumps(data, cls=CustomJsonEncoder), event_type, webhooks
            )

    def page_created(self, page: "Page", previous_value: Any) -> Any:
        if not self.active:
            return previous_value
        event_type = WebhookEventAsyncType.PAGE_CREATED
        if webhooks := _get_webhooks_for_event(event_type):
            page_data = generate_page_payload(page, self.requestor)
            trigger_webhooks_async(page_data, event_type, webhooks)

    def page_updated(self, page: "Page", previous_value: Any) -> Any:
        if not self.active:
            return previous_value
        event_type = WebhookEventAsyncType.PAGE_UPDATED
        if webhooks := _get_webhooks_for_event(event_type):
            page_data = generate_page_payload(page, self.requestor)
            trigger_webhooks_async(page_data, event_type, webhooks)

    def page_deleted(self, page: "Page", previous_value: Any) -> Any:
        if not self.active:
            return previous_value
        event_type = WebhookEventAsyncType.PAGE_DELETED
        if webhooks := _get_webhooks_for_event(event_type):
            page_data = generate_page_payload(page, self.requestor)
            trigger_webhooks_async(page_data, event_type, webhooks)

    def translation_created(self, translation: "Translation", previous_value: Any):
        if not self.active:
            return previous_value
        event_type = WebhookEventAsyncType.TRANSLATION_CREATED
        if webhooks := _get_webhooks_for_event(event_type):
            translation_data = generate_translation_payload(translation, self.requestor)
            trigger_webhooks_async(translation_data, event_type, webhooks)

    def translation_updated(self, translation: "Translation", previous_value: Any):
        if not self.active:
            return previous_value
        event_type = WebhookEventAsyncType.TRANSLATION_UPDATED
        if webhooks := _get_webhooks_for_event(event_type):
            translation_data = generate_translation_payload(translation, self.requestor)
            trigger_webhooks_async(translation_data, event_type, webhooks)

    def event_delivery_retry(self, delivery: "EventDelivery", previous_value: Any):
        if not self.active:
            return previous_value
        delivery_update(delivery, status=EventDeliveryStatus.PENDING)
        send_webhook_request_async.delay(delivery.pk)

    def __run_payment_webhook(
        self,
        event_type: str,
        transaction_kind: str,
        payment_information: "PaymentData",
        previous_value,
        **kwargs
    ) -> "GatewayResponse":
        if not self.active:
            return previous_value

        app = None
        payment_app_data = from_payment_app_id(payment_information.gateway)

        if payment_app_data is not None:
            app = (
                App.objects.for_event_type(event_type)
                .filter(pk=payment_app_data.app_pk)
                .first()
            )

        if not app:
            logger.warning(
                "Payment webhook for event %r failed - no active app found: %r",
                event_type,
                payment_information.gateway,
            )
            raise PaymentError(
                f"Payment method {payment_information.gateway} is not available: "
                "app not found."
            )

        webhook_payload = generate_payment_payload(payment_information)
        response_data = trigger_webhook_sync(event_type, webhook_payload, app)
        if response_data is None:
            raise PaymentError(
                f"Payment method {payment_information.gateway} is not available: "
                "no response from the app."
            )

        return parse_payment_action_response(
            payment_information, response_data, transaction_kind
        )

    def token_is_required_as_payment_input(self, previous_value):
        return False

    def get_payment_gateways(
        self,
        currency: Optional[str],
        checkout: Optional["Checkout"],
        previous_value,
        **kwargs
    ) -> List["PaymentGateway"]:
        gateways = []
        apps = App.objects.for_event_type(
            WebhookEventSyncType.PAYMENT_LIST_GATEWAYS
        ).prefetch_related("webhooks")
        for app in apps:
            response_data = trigger_webhook_sync(
                event_type=WebhookEventSyncType.PAYMENT_LIST_GATEWAYS,
                data=generate_list_gateways_payload(currency, checkout),
                app=app,
            )
            if response_data:
                app_gateways = parse_list_payment_gateways_response(response_data, app)
                if currency:
                    app_gateways = [
                        gtw for gtw in app_gateways if currency in gtw.currencies
                    ]
                gateways.extend(app_gateways)
        return gateways

    def authorize_payment(
        self, payment_information: "PaymentData", previous_value, **kwargs
    ) -> "GatewayResponse":
        return self.__run_payment_webhook(
            WebhookEventSyncType.PAYMENT_AUTHORIZE,
            TransactionKind.AUTH,
            payment_information,
            previous_value,
            **kwargs,
        )

    def capture_payment(
        self, payment_information: "PaymentData", previous_value, **kwargs
    ) -> "GatewayResponse":
        return self.__run_payment_webhook(
            WebhookEventSyncType.PAYMENT_CAPTURE,
            TransactionKind.CAPTURE,
            payment_information,
            previous_value,
            **kwargs,
        )

    def refund_payment(
        self, payment_information: "PaymentData", previous_value, **kwargs
    ) -> "GatewayResponse":
        return self.__run_payment_webhook(
            WebhookEventSyncType.PAYMENT_REFUND,
            TransactionKind.REFUND,
            payment_information,
            previous_value,
            **kwargs,
        )

    def void_payment(
        self, payment_information: "PaymentData", previous_value, **kwargs
    ) -> "GatewayResponse":
        return self.__run_payment_webhook(
            WebhookEventSyncType.PAYMENT_VOID,
            TransactionKind.VOID,
            payment_information,
            previous_value,
            **kwargs,
        )

    def confirm_payment(
        self, payment_information: "PaymentData", previous_value, **kwargs
    ) -> "GatewayResponse":
        return self.__run_payment_webhook(
            WebhookEventSyncType.PAYMENT_CONFIRM,
            TransactionKind.CONFIRM,
            payment_information,
            previous_value,
            **kwargs,
        )

    def process_payment(
        self, payment_information: "PaymentData", previous_value, **kwargs
    ) -> "GatewayResponse":
        return self.__run_payment_webhook(
            WebhookEventSyncType.PAYMENT_PROCESS,
            TransactionKind.CAPTURE,
            payment_information,
            previous_value,
            **kwargs,
        )

    def get_taxes_for_checkout(
        self, checkout: "Checkout", previous_value
    ) -> Optional["TaxData"]:
<<<<<<< HEAD
=======
        payload = generate_checkout_payload_without_taxes(checkout, self.requestor)
>>>>>>> c9cb36db
        return trigger_all_webhooks_sync(
            WebhookEventSyncType.CHECKOUT_CALCULATE_TAXES,
            lambda: generate_checkout_payload(checkout, self.requestor),
            parse_tax_data,
        )

    def get_taxes_for_order(
        self, order: "Order", previous_value
    ) -> Optional["TaxData"]:
<<<<<<< HEAD
=======
        payload = generate_order_payload_without_taxes(order, self.requestor)
>>>>>>> c9cb36db
        return trigger_all_webhooks_sync(
            WebhookEventSyncType.ORDER_CALCULATE_TAXES,
            lambda: generate_order_payload(order, self.requestor),
            parse_tax_data,
        )

    def get_shipping_methods_for_checkout(
        self, checkout: "Checkout", previous_value: Any
    ) -> List["ShippingMethodData"]:
        methods = []
        apps = App.objects.for_event_type(
            WebhookEventSyncType.SHIPPING_LIST_METHODS_FOR_CHECKOUT
        ).prefetch_related("webhooks")
        if apps:
            payload = generate_checkout_payload_without_taxes(checkout, self.requestor)
            for app in apps:
                response_data = trigger_webhook_sync(
                    event_type=WebhookEventSyncType.SHIPPING_LIST_METHODS_FOR_CHECKOUT,
                    data=payload,
                    app=app,
                )
                if response_data:
                    shipping_methods = parse_list_shipping_methods_response(
                        response_data, app
                    )
                    methods.extend(shipping_methods)
        return methods

    def __fetch_tax_codes(self) -> Dict[str, str]:
        return (
            trigger_all_webhooks_sync(
                WebhookEventSyncType.FETCH_TAX_CODES, lambda: "", parse_tax_codes
            )
            or {}
        )

    def __get_cached_tax_codes_or_fetch(self) -> Dict[str, str]:
        cached_tax_codes_dict = cache.get(WEBHOOK_TAX_CODES_CACHE_KEY)
        if cached_tax_codes_dict is not None:
            return cached_tax_codes_dict

        fetched_tax_codes_dict = self.__fetch_tax_codes()
        if fetched_tax_codes_dict is not None:
            cache.set(WEBHOOK_TAX_CODES_CACHE_KEY, fetched_tax_codes_dict)
            return fetched_tax_codes_dict

        return {}

    def get_tax_rate_type_choices(self, previous_value) -> List["TaxType"]:
        return [
            TaxType(code=tax_code, description=desc)
            for tax_code, desc in self.__get_cached_tax_codes_or_fetch().items()
        ]

    def fetch_taxes_data(self, previous_value) -> bool:
        self.__get_cached_tax_codes_or_fetch()
        return True

    def get_tax_code_from_object_meta(
        self, obj: Union["Product", "ProductType"], previous_value: Any
    ):
        """Get tax code and description for a product or product type.

        If there is no active tax app, returns tax code from previous plugin.
        If there is no tax code defined for the product/product type,
        then return dummy values.
        """
        if not (tax_app := get_current_tax_app()):
            return previous_value

        meta_code_key = get_meta_code_key(tax_app)
        meta_description_key = get_meta_description_key(tax_app)

        default_tax_code = DEFAULT_TAX_CODE
        default_tax_description = DEFAULT_TAX_DESCRIPTION

        code = obj.get_value_from_metadata(meta_code_key, default_tax_code)
        description = obj.get_value_from_metadata(
            meta_description_key, default_tax_description
        )

        return TaxType(
            code=code,
            description=description,
        )

    def assign_tax_code_to_object_meta(
        self,
        obj: Union["Product", "ProductType"],
        tax_code: Optional[str],
        previous_value: Any,
    ):
        """Update tax code for a product or product type.

        Tax code is updated only if there is active tax app.
        If parameter `tax_code` is None, then currently saved tax code is deleted from
        product/product type.
        if all tax codes for a current tax app cannot be fetched
        (either from cache or by sync webhook), then the code is not saved.
        """
        if not (tax_app := get_current_tax_app()):
            return previous_value

        meta_code_key = get_meta_code_key(tax_app)
        meta_description_key = get_meta_description_key(tax_app)

        if not tax_code:
            obj.delete_value_from_metadata(meta_code_key)
            obj.delete_value_from_metadata(meta_description_key)
            return previous_value

        if not (codes := self.__get_cached_tax_codes_or_fetch()):
            return previous_value

        if tax_code not in codes:
            return previous_value

        tax_description = codes[tax_code]
        tax_item = {
            meta_code_key: tax_code,
            meta_description_key: tax_description,
        }
        obj.store_value_in_metadata(items=tax_item)

    def excluded_shipping_methods_for_order(
        self,
        order: "Order",
        available_shipping_methods: List["ShippingMethodData"],
        previous_value: List[ExcludedShippingMethod],
    ) -> List[ExcludedShippingMethod]:
        generate_function = generate_excluded_shipping_methods_for_order_payload
        payload_fun = lambda: generate_function(  # noqa: E731
            order,
            available_shipping_methods,
        )
        cache_key = CACHE_EXCLUDED_SHIPPING_KEY + order.token
        return get_excluded_shipping_data(
            event_type=WebhookEventSyncType.ORDER_FILTER_SHIPPING_METHODS,
            previous_value=previous_value,
            payload_fun=payload_fun,
            cache_key=cache_key,
        )

    def excluded_shipping_methods_for_checkout(
        self,
        checkout: "Checkout",
        available_shipping_methods: List["ShippingMethodData"],
        previous_value: List[ExcludedShippingMethod],
    ) -> List[ExcludedShippingMethod]:
        generate_function = generate_excluded_shipping_methods_for_checkout_payload
        payload_function = lambda: generate_function(  # noqa: E731
            checkout,
            available_shipping_methods,
        )
        cache_key = CACHE_EXCLUDED_SHIPPING_KEY + str(checkout.token)
        return get_excluded_shipping_data(
            event_type=WebhookEventSyncType.CHECKOUT_FILTER_SHIPPING_METHODS,
            previous_value=previous_value,
            payload_fun=payload_function,
            cache_key=cache_key,
        )

    def is_event_active(self, event: str, channel=Optional[str]):
        map_event = {"invoice_request": WebhookEventAsyncType.INVOICE_REQUESTED}
        webhooks = _get_webhooks_for_event(event_type=map_event[event])
        return any(webhooks)<|MERGE_RESOLUTION|>--- conflicted
+++ resolved
@@ -618,26 +618,18 @@
     def get_taxes_for_checkout(
         self, checkout: "Checkout", previous_value
     ) -> Optional["TaxData"]:
-<<<<<<< HEAD
-=======
-        payload = generate_checkout_payload_without_taxes(checkout, self.requestor)
->>>>>>> c9cb36db
         return trigger_all_webhooks_sync(
             WebhookEventSyncType.CHECKOUT_CALCULATE_TAXES,
-            lambda: generate_checkout_payload(checkout, self.requestor),
+            lambda: generate_checkout_payload_without_taxes(checkout, self.requestor),
             parse_tax_data,
         )
 
     def get_taxes_for_order(
         self, order: "Order", previous_value
     ) -> Optional["TaxData"]:
-<<<<<<< HEAD
-=======
-        payload = generate_order_payload_without_taxes(order, self.requestor)
->>>>>>> c9cb36db
         return trigger_all_webhooks_sync(
             WebhookEventSyncType.ORDER_CALCULATE_TAXES,
-            lambda: generate_order_payload(order, self.requestor),
+            lambda: generate_order_payload_without_taxes(order, self.requestor),
             parse_tax_data,
         )
 
