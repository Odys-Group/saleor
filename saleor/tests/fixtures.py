--- conflicted
+++ resolved
@@ -21,52 +21,23 @@
 from PIL import Image
 from prices import Money, TaxedMoney
 
-<<<<<<< HEAD
-from saleor.account.models import Address, StaffNotificationRecipient, User
-from saleor.app.models import App
-from saleor.checkout import utils
-from saleor.checkout.models import Checkout
-from saleor.checkout.utils import add_variant_to_checkout
-from saleor.core import JobStatus
-from saleor.core.payments import PaymentInterface
-from saleor.discount import DiscountInfo, DiscountValueType, VoucherType
-from saleor.discount.models import (
-=======
 from ..account.models import Address, StaffNotificationRecipient, User
 from ..app.models import App
 from ..checkout import utils
 from ..checkout.models import Checkout
 from ..checkout.utils import add_variant_to_checkout
+from ..core import JobStatus
 from ..core.payments import PaymentInterface
 from ..discount import DiscountInfo, DiscountValueType, VoucherType
 from ..discount.models import (
->>>>>>> fd015a8e
     Sale,
     SaleTranslation,
     Voucher,
     VoucherCustomer,
     VoucherTranslation,
 )
-<<<<<<< HEAD
-from saleor.giftcard.models import GiftCard
-from saleor.invoice.models import Invoice
-from saleor.menu.models import Menu, MenuItem, MenuItemTranslation
-from saleor.menu.utils import update_menu
-from saleor.order import OrderStatus
-from saleor.order.actions import cancel_fulfillment, fulfill_order_line
-from saleor.order.events import OrderEvents
-from saleor.order.models import FulfillmentStatus, Order, OrderEvent, OrderLine
-from saleor.order.utils import recalculate_order
-from saleor.page.models import Page, PageTranslation
-from saleor.payment import ChargeStatus, TransactionKind
-from saleor.payment.models import Payment
-from saleor.plugins.invoicing.plugin import InvoicingPlugin
-from saleor.plugins.models import PluginConfiguration
-from saleor.plugins.vatlayer.plugin import VatlayerPlugin
-from saleor.product import AttributeInputType
-from saleor.product.models import (
-=======
 from ..giftcard.models import GiftCard
+from ..invoice.models import Invoice
 from ..menu.models import Menu, MenuItem, MenuItemTranslation
 from ..menu.utils import update_menu
 from ..order import OrderStatus
@@ -77,11 +48,11 @@
 from ..page.models import Page, PageTranslation
 from ..payment import ChargeStatus, TransactionKind
 from ..payment.models import Payment
+from ..plugins.invoicing.plugin import InvoicingPlugin
 from ..plugins.models import PluginConfiguration
 from ..plugins.vatlayer.plugin import VatlayerPlugin
 from ..product import AttributeInputType
 from ..product.models import (
->>>>>>> fd015a8e
     Attribute,
     AttributeTranslation,
     AttributeValue,
