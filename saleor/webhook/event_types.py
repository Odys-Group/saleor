from ..core.permissions import (
    AccountPermissions,
    CheckoutPermissions,
    OrderPermissions,
    PagePermissions,
    PaymentPermissions,
    ProductPermissions,
    SitePermissions,
)


class WebhookEventType:
    ANY = "any_events"
    ORDER_CREATED = "order_created"
    ORDER_CONFIRMED = "order_confirmed"
    ORDER_FULLY_PAID = "order_fully_paid"
    ORDER_UPDATED = "order_updated"
    ORDER_CANCELLED = "order_cancelled"
    ORDER_FULFILLED = "order_fulfilled"
    ORDER_FILTER_SHIPPING_METHODS = "order_filter_shipping_methods"

    DRAFT_ORDER_CREATED = "draft_order_created"
    DRAFT_ORDER_UPDATED = "draft_order_updated"
    DRAFT_ORDER_DELETED = "draft_order_deleted"

    INVOICE_REQUESTED = "invoice_requested"
    INVOICE_DELETED = "invoice_deleted"
    INVOICE_SENT = "invoice_sent"

    FULFILLMENT_CREATED = "fulfillment_created"

    CUSTOMER_CREATED = "customer_created"
    CUSTOMER_UPDATED = "customer_updated"

    PRODUCT_CREATED = "product_created"
    PRODUCT_UPDATED = "product_updated"
    PRODUCT_DELETED = "product_deleted"

    PRODUCT_VARIANT_CREATED = "product_variant_created"
    PRODUCT_VARIANT_UPDATED = "product_variant_updated"
    PRODUCT_VARIANT_DELETED = "product_variant_deleted"

    CHECKOUT_CREATED = "checkout_created"
    CHECKOUT_UPDATED = "checkout_updated"
    CHECKOUT_FILTER_SHIPPING_METHODS = "checkout_filter_shipping_methods"

    NOTIFY_USER = "notify_user"

    PAGE_CREATED = "page_created"
    PAGE_UPDATED = "page_updated"
    PAGE_DELETED = "page_deleted"

    PAYMENT_LIST_GATEWAYS = "payment_list_gateways"
    PAYMENT_AUTHORIZE = "payment_authorize"
    PAYMENT_CAPTURE = "payment_capture"
    PAYMENT_REFUND = "payment_refund"
    PAYMENT_VOID = "payment_void"
    PAYMENT_CONFIRM = "payment_confirm"
    PAYMENT_PROCESS = "payment_process"

    TRANSLATION_CREATED = "translation_created"
    TRANSLATION_UPDATED = "translation_updated"

    DISPLAY_LABELS = {
        ANY: "Any events",
        ORDER_CREATED: "Order created",
        ORDER_CONFIRMED: "Order confirmed",
        ORDER_FULLY_PAID: "Order paid",
        ORDER_UPDATED: "Order updated",
        ORDER_CANCELLED: "Order cancelled",
        ORDER_FULFILLED: "Order fulfilled",
<<<<<<< HEAD
        ORDER_FILTER_SHIPPING_METHODS: "Filter order shipping methods",
=======
        DRAFT_ORDER_CREATED: "Draft order created",
        DRAFT_ORDER_UPDATED: "Draft order updated",
        DRAFT_ORDER_DELETED: "Draft order deleted",
>>>>>>> 2ec4706e
        INVOICE_REQUESTED: "Invoice requested",
        INVOICE_DELETED: "Invoice deleted",
        INVOICE_SENT: "Invoice sent",
        CUSTOMER_CREATED: "Customer created",
        CUSTOMER_UPDATED: "Customer updated",
        PRODUCT_CREATED: "Product created",
        PRODUCT_UPDATED: "Product updated",
        PRODUCT_DELETED: "Product deleted",
        PRODUCT_VARIANT_CREATED: "Product variant created",
        PRODUCT_VARIANT_UPDATED: "Product variant updated",
        PRODUCT_VARIANT_DELETED: "Product variant deleted",
        CHECKOUT_CREATED: "Checkout created",
        CHECKOUT_UPDATED: "Checkout updated",
        CHECKOUT_FILTER_SHIPPING_METHODS: "Filter checkout shipping methods",
        FULFILLMENT_CREATED: "Fulfillment_created",
        NOTIFY_USER: "Notify user",
        PAGE_CREATED: "Page Created",
        PAGE_UPDATED: "Page Updated",
        PAGE_DELETED: "Page Deleted",
        PAYMENT_AUTHORIZE: "Authorize payment",
        PAYMENT_CAPTURE: "Capture payment",
        PAYMENT_CONFIRM: "Confirm payment",
        PAYMENT_LIST_GATEWAYS: "List payment gateways",
        PAYMENT_PROCESS: "Process payment",
        PAYMENT_REFUND: "Refund payment",
        PAYMENT_VOID: "Void payment",
        TRANSLATION_CREATED: "Create translation",
        TRANSLATION_UPDATED: "Update translation",
    }

    CHOICES = [
        (ANY, DISPLAY_LABELS[ANY]),
        (ORDER_CREATED, DISPLAY_LABELS[ORDER_CREATED]),
        (ORDER_CONFIRMED, DISPLAY_LABELS[ORDER_CONFIRMED]),
        (ORDER_FULLY_PAID, DISPLAY_LABELS[ORDER_FULLY_PAID]),
        (ORDER_UPDATED, DISPLAY_LABELS[ORDER_UPDATED]),
        (ORDER_CANCELLED, DISPLAY_LABELS[ORDER_CANCELLED]),
        (ORDER_FULFILLED, DISPLAY_LABELS[ORDER_FULFILLED]),
<<<<<<< HEAD
        (ORDER_FILTER_SHIPPING_METHODS, DISPLAY_LABELS[ORDER_FILTER_SHIPPING_METHODS]),
=======
        (DRAFT_ORDER_CREATED, DISPLAY_LABELS[DRAFT_ORDER_CREATED]),
        (DRAFT_ORDER_UPDATED, DISPLAY_LABELS[DRAFT_ORDER_UPDATED]),
        (DRAFT_ORDER_DELETED, DISPLAY_LABELS[DRAFT_ORDER_DELETED]),
>>>>>>> 2ec4706e
        (INVOICE_REQUESTED, DISPLAY_LABELS[INVOICE_REQUESTED]),
        (INVOICE_DELETED, DISPLAY_LABELS[INVOICE_DELETED]),
        (INVOICE_SENT, DISPLAY_LABELS[INVOICE_SENT]),
        (CUSTOMER_CREATED, DISPLAY_LABELS[CUSTOMER_CREATED]),
        (CUSTOMER_UPDATED, DISPLAY_LABELS[CUSTOMER_UPDATED]),
        (PRODUCT_CREATED, DISPLAY_LABELS[PRODUCT_CREATED]),
        (PRODUCT_UPDATED, DISPLAY_LABELS[PRODUCT_UPDATED]),
        (PRODUCT_DELETED, DISPLAY_LABELS[PRODUCT_DELETED]),
        (PRODUCT_VARIANT_CREATED, DISPLAY_LABELS[PRODUCT_VARIANT_CREATED]),
        (PRODUCT_VARIANT_UPDATED, DISPLAY_LABELS[PRODUCT_VARIANT_UPDATED]),
        (PRODUCT_VARIANT_DELETED, DISPLAY_LABELS[PRODUCT_VARIANT_DELETED]),
        (CHECKOUT_CREATED, DISPLAY_LABELS[CHECKOUT_CREATED]),
        (CHECKOUT_UPDATED, DISPLAY_LABELS[CHECKOUT_UPDATED]),
        (
            CHECKOUT_FILTER_SHIPPING_METHODS,
            DISPLAY_LABELS[CHECKOUT_FILTER_SHIPPING_METHODS],
        ),
        (FULFILLMENT_CREATED, DISPLAY_LABELS[FULFILLMENT_CREATED]),
        (NOTIFY_USER, DISPLAY_LABELS[NOTIFY_USER]),
        (PAGE_CREATED, DISPLAY_LABELS[PAGE_CREATED]),
        (PAGE_UPDATED, DISPLAY_LABELS[PAGE_UPDATED]),
        (PAGE_DELETED, DISPLAY_LABELS[PAGE_DELETED]),
        (PAYMENT_AUTHORIZE, DISPLAY_LABELS[PAYMENT_AUTHORIZE]),
        (PAYMENT_CAPTURE, DISPLAY_LABELS[PAYMENT_CAPTURE]),
        (PAYMENT_CONFIRM, DISPLAY_LABELS[PAYMENT_CONFIRM]),
        (PAYMENT_LIST_GATEWAYS, DISPLAY_LABELS[PAYMENT_LIST_GATEWAYS]),
        (PAYMENT_PROCESS, DISPLAY_LABELS[PAYMENT_PROCESS]),
        (PAYMENT_REFUND, DISPLAY_LABELS[PAYMENT_REFUND]),
        (PAYMENT_VOID, DISPLAY_LABELS[PAYMENT_VOID]),
        (TRANSLATION_CREATED, DISPLAY_LABELS[TRANSLATION_CREATED]),
        (TRANSLATION_UPDATED, DISPLAY_LABELS[TRANSLATION_UPDATED]),
    ]

    PAYMENT_EVENTS = [
        PAYMENT_AUTHORIZE,
        PAYMENT_CAPTURE,
        PAYMENT_CONFIRM,
        PAYMENT_LIST_GATEWAYS,
        PAYMENT_PROCESS,
        PAYMENT_REFUND,
        PAYMENT_VOID,
    ]

    PERMISSIONS = {
        ORDER_CREATED: OrderPermissions.MANAGE_ORDERS,
        ORDER_CONFIRMED: OrderPermissions.MANAGE_ORDERS,
        ORDER_FULLY_PAID: OrderPermissions.MANAGE_ORDERS,
        ORDER_UPDATED: OrderPermissions.MANAGE_ORDERS,
        ORDER_CANCELLED: OrderPermissions.MANAGE_ORDERS,
        ORDER_FULFILLED: OrderPermissions.MANAGE_ORDERS,
<<<<<<< HEAD
        ORDER_FILTER_SHIPPING_METHODS: OrderPermissions.MANAGE_ORDERS,
=======
        DRAFT_ORDER_CREATED: OrderPermissions.MANAGE_ORDERS,
        DRAFT_ORDER_DELETED: OrderPermissions.MANAGE_ORDERS,
        DRAFT_ORDER_UPDATED: OrderPermissions.MANAGE_ORDERS,
>>>>>>> 2ec4706e
        INVOICE_REQUESTED: OrderPermissions.MANAGE_ORDERS,
        INVOICE_DELETED: OrderPermissions.MANAGE_ORDERS,
        INVOICE_SENT: OrderPermissions.MANAGE_ORDERS,
        CUSTOMER_CREATED: AccountPermissions.MANAGE_USERS,
        CUSTOMER_UPDATED: AccountPermissions.MANAGE_USERS,
        PRODUCT_CREATED: ProductPermissions.MANAGE_PRODUCTS,
        PRODUCT_UPDATED: ProductPermissions.MANAGE_PRODUCTS,
        PRODUCT_DELETED: ProductPermissions.MANAGE_PRODUCTS,
        PRODUCT_VARIANT_CREATED: ProductPermissions.MANAGE_PRODUCTS,
        PRODUCT_VARIANT_UPDATED: ProductPermissions.MANAGE_PRODUCTS,
        PRODUCT_VARIANT_DELETED: ProductPermissions.MANAGE_PRODUCTS,
        CHECKOUT_CREATED: CheckoutPermissions.MANAGE_CHECKOUTS,
        CHECKOUT_UPDATED: CheckoutPermissions.MANAGE_CHECKOUTS,
        CHECKOUT_FILTER_SHIPPING_METHODS: CheckoutPermissions.MANAGE_CHECKOUTS,
        FULFILLMENT_CREATED: OrderPermissions.MANAGE_ORDERS,
        NOTIFY_USER: AccountPermissions.MANAGE_USERS,
        PAGE_CREATED: PagePermissions.MANAGE_PAGES,
        PAGE_UPDATED: PagePermissions.MANAGE_PAGES,
        PAGE_DELETED: PagePermissions.MANAGE_PAGES,
        PAYMENT_AUTHORIZE: PaymentPermissions.HANDLE_PAYMENTS,
        PAYMENT_CAPTURE: PaymentPermissions.HANDLE_PAYMENTS,
        PAYMENT_CONFIRM: PaymentPermissions.HANDLE_PAYMENTS,
        PAYMENT_LIST_GATEWAYS: PaymentPermissions.HANDLE_PAYMENTS,
        PAYMENT_PROCESS: PaymentPermissions.HANDLE_PAYMENTS,
        PAYMENT_REFUND: PaymentPermissions.HANDLE_PAYMENTS,
        PAYMENT_VOID: PaymentPermissions.HANDLE_PAYMENTS,
        TRANSLATION_CREATED: SitePermissions.MANAGE_TRANSLATIONS,
        TRANSLATION_UPDATED: SitePermissions.MANAGE_TRANSLATIONS,
    }<|MERGE_RESOLUTION|>--- conflicted
+++ resolved
@@ -69,13 +69,10 @@
         ORDER_UPDATED: "Order updated",
         ORDER_CANCELLED: "Order cancelled",
         ORDER_FULFILLED: "Order fulfilled",
-<<<<<<< HEAD
         ORDER_FILTER_SHIPPING_METHODS: "Filter order shipping methods",
-=======
         DRAFT_ORDER_CREATED: "Draft order created",
         DRAFT_ORDER_UPDATED: "Draft order updated",
         DRAFT_ORDER_DELETED: "Draft order deleted",
->>>>>>> 2ec4706e
         INVOICE_REQUESTED: "Invoice requested",
         INVOICE_DELETED: "Invoice deleted",
         INVOICE_SENT: "Invoice sent",
@@ -114,13 +111,10 @@
         (ORDER_UPDATED, DISPLAY_LABELS[ORDER_UPDATED]),
         (ORDER_CANCELLED, DISPLAY_LABELS[ORDER_CANCELLED]),
         (ORDER_FULFILLED, DISPLAY_LABELS[ORDER_FULFILLED]),
-<<<<<<< HEAD
         (ORDER_FILTER_SHIPPING_METHODS, DISPLAY_LABELS[ORDER_FILTER_SHIPPING_METHODS]),
-=======
         (DRAFT_ORDER_CREATED, DISPLAY_LABELS[DRAFT_ORDER_CREATED]),
         (DRAFT_ORDER_UPDATED, DISPLAY_LABELS[DRAFT_ORDER_UPDATED]),
         (DRAFT_ORDER_DELETED, DISPLAY_LABELS[DRAFT_ORDER_DELETED]),
->>>>>>> 2ec4706e
         (INVOICE_REQUESTED, DISPLAY_LABELS[INVOICE_REQUESTED]),
         (INVOICE_DELETED, DISPLAY_LABELS[INVOICE_DELETED]),
         (INVOICE_SENT, DISPLAY_LABELS[INVOICE_SENT]),
@@ -171,13 +165,10 @@
         ORDER_UPDATED: OrderPermissions.MANAGE_ORDERS,
         ORDER_CANCELLED: OrderPermissions.MANAGE_ORDERS,
         ORDER_FULFILLED: OrderPermissions.MANAGE_ORDERS,
-<<<<<<< HEAD
         ORDER_FILTER_SHIPPING_METHODS: OrderPermissions.MANAGE_ORDERS,
-=======
         DRAFT_ORDER_CREATED: OrderPermissions.MANAGE_ORDERS,
         DRAFT_ORDER_DELETED: OrderPermissions.MANAGE_ORDERS,
         DRAFT_ORDER_UPDATED: OrderPermissions.MANAGE_ORDERS,
->>>>>>> 2ec4706e
         INVOICE_REQUESTED: OrderPermissions.MANAGE_ORDERS,
         INVOICE_DELETED: OrderPermissions.MANAGE_ORDERS,
         INVOICE_SENT: OrderPermissions.MANAGE_ORDERS,
