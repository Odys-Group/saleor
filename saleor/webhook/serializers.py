--- conflicted
+++ resolved
@@ -1,24 +1,15 @@
 from datetime import date, datetime
-<<<<<<< HEAD
 from decimal import Decimal
-=======
->>>>>>> 7ad825eb
 from typing import TYPE_CHECKING, Any, Dict, Iterable, List, Optional, Union
 
 import graphene
 from prices import TaxedMoney
 
-<<<<<<< HEAD
-from ..attribute import AttributeInputType
+from ..attribute import AttributeEntityType, AttributeInputType
 from ..checkout import calculations
 from ..core.prices import quantize_price
+from ..discount.utils import fetch_active_discounts
 from ..plugins.manager import PluginsManager
-=======
-from ..attribute import AttributeEntityType, AttributeInputType
-from ..checkout.fetch import fetch_checkout_lines
-from ..core.prices import quantize_price
-from ..discount import DiscountInfo
->>>>>>> 7ad825eb
 from ..product.models import Product
 
 if TYPE_CHECKING:
@@ -29,7 +20,6 @@
     from ..product.models import ProductVariant
 
 
-<<<<<<< HEAD
 def get_base_price(price: TaxedMoney, use_gross_as_base_price: bool) -> Decimal:
     if use_gross_as_base_price:
         return price.gross.amount
@@ -37,14 +27,10 @@
 
 
 def _get_checkout_line_payload_data(
-    checkout: "Checkout", line_info: "CheckoutLineInfo"
+    checkout: "Checkout",
+    line_info: "CheckoutLineInfo",
+    discounts: Iterable["DiscountInfo"],
 ) -> Dict[str, Any]:
-=======
-def serialize_checkout_lines(
-    checkout: "Checkout", discounts: Optional[Iterable[DiscountInfo]] = None
-) -> List[dict]:
-    data = []
->>>>>>> 7ad825eb
     channel = checkout.channel
     currency = channel.currency_code
     line_id = graphene.Node.to_global_id("CheckoutLine", line_info.line.pk)
@@ -52,7 +38,9 @@
     channel_listing = line_info.channel_listing
     collections = line_info.collections
     product = variant.product
-    base_price = variant.get_price(product, collections, channel, channel_listing)
+    base_price = variant.get_price(
+        product, collections, channel, channel_listing, discounts
+    )
 
     return {
         "id": line_id,
@@ -81,7 +69,6 @@
     checkout = checkout_info.checkout
 
     for line_info in lines:
-<<<<<<< HEAD
         unit_price_data = calculations.checkout_line_unit_price(
             manager=manager,
             checkout_info=checkout_info,
@@ -92,20 +79,9 @@
         unit_price = unit_price_data.price_with_sale
         unit_price_with_discounts = unit_price_data.price_with_discounts
 
-=======
-        line_id = graphene.Node.to_global_id("CheckoutLine", line_info.line.pk)
-        variant = line_info.variant
-        channel_listing = line_info.channel_listing
-        collections = line_info.collections
-        product = variant.product
-        base_price = variant.get_price(
-            product, collections, channel, channel_listing, discounts or []
-        )
-        unit_price = line_info.line.unit_price
->>>>>>> 7ad825eb
         data.append(
             {
-                **_get_checkout_line_payload_data(checkout, line_info),
+                **_get_checkout_line_payload_data(checkout, line_info, discounts),
                 "price_net_amount": str(unit_price.net.amount),
                 "price_gross_amount": str(unit_price.gross.amount),
                 "price_with_discounts_net_amount": str(
@@ -131,7 +107,9 @@
 
     return [
         {
-            **_get_checkout_line_payload_data(checkout, line_info),
+            **_get_checkout_line_payload_data(
+                checkout, line_info, fetch_active_discounts()
+            ),
             "base_price_with_discounts": str(
                 untaxed_price_amount(line_info.line.unit_price_with_discounts)
             ),
