--- conflicted
+++ resolved
@@ -1,9 +1,5 @@
-<<<<<<< HEAD
-import uuid
 from typing import Set
 
-=======
->>>>>>> 62b3f6ab
 from django.conf import settings
 from django.contrib.auth.models import (
     AbstractBaseUser,
